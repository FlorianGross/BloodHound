// Copyright 2023 Specter Ops, Inc.
//
// Licensed under the Apache License, Version 2.0
// you may not use this file except in compliance with the License.
// You may obtain a copy of the License at
//
//     http://www.apache.org/licenses/LICENSE-2.0
//
// Unless required by applicable law or agreed to in writing, software
// distributed under the License is distributed on an "AS IS" BASIS,
// WITHOUT WARRANTIES OR CONDITIONS OF ANY KIND, either express or implied.
// See the License for the specific language governing permissions and
// limitations under the License.
//
// SPDX-License-Identifier: Apache-2.0

import { Popper, useTheme } from '@mui/material';
import {
    GraphProgress,
    SearchCurrentNodes,
    WebGLDisabledAlert,
    exportToJson,
    isWebGLEnabled,
    transformFlatGraphResponse,
    useCustomNodeKinds,
    useExploreSelectedItem,
    useGraphHasData,
    useToggle,
} from 'bh-shared-ui';
import { MultiDirectedGraph } from 'graphology';
import { Attributes } from 'graphology-types';
import { GraphNodes } from 'js-client-library';
import isEmpty from 'lodash/isEmpty';
import { FC, useEffect, useRef, useState } from 'react';
import { SigmaNodeEventPayload } from 'sigma/sigma';
import GraphButtons from 'src/components/GraphButtons/GraphButtons';
import { NoDataDialogWithLinks } from 'src/components/NoDataDialogWithLinks';
import SigmaChart from 'src/components/SigmaChart';
import { setExploreLayout } from 'src/ducks/global/actions';
import { useSigmaExploreGraph } from 'src/hooks/useSigmaExploreGraph';
import { useAppDispatch, useAppSelector } from 'src/store';
import { initGraph } from 'src/views/Explore/utils';
import ContextMenu from './ContextMenu/ContextMenu';
import ExploreSearch from './ExploreSearch/ExploreSearch';
import GraphItemInformationPanel from './GraphItemInformationPanel';
import { transformIconDictionary } from './svgIcons';

const GraphView: FC = () => {
    /* Hooks */
    const theme = useTheme();

    const graphQuery = useSigmaExploreGraph();
<<<<<<< HEAD
    const dispatch = useAppDispatch();

    const { data, isLoading, isError } = useAvailableEnvironments();
=======
    const { data: graphHasData, isLoading, isError } = useGraphHasData();
>>>>>>> ab002574
    const { setSelectedItem } = useExploreSelectedItem();

    const darkMode = useAppSelector((state) => state.global.view.darkMode);

    const [graphologyGraph, setGraphologyGraph] = useState<MultiDirectedGraph<Attributes, Attributes, Attributes>>();
    const [currentNodes, setCurrentNodes] = useState<GraphNodes>({});
    const [currentSearchOpen, toggleCurrentSearch] = useToggle(false);
    const [contextMenu, setContextMenu] = useState<{ mouseX: number; mouseY: number } | null>(null);
    const [showNodeLabels, setShowNodeLabels] = useState(true);
    const [showEdgeLabels, setShowEdgeLabels] = useState(true);
    const [exportJsonData, setExportJsonData] = useState();

    const sigmaChartRef = useRef<any>(null);
    const currentSearchAnchorElement = useRef(null);

    const customIcons = useCustomNodeKinds({ select: transformIconDictionary });

    useEffect(() => {
        let items: any = graphQuery.data;

        if (!items && !graphQuery.isError) return;
        if (!items) items = {};

        // `items` may be empty, or it may contain an empty `nodes` object
        if (isEmpty(items) || isEmpty(items.nodes)) items = transformFlatGraphResponse(items);

        const graph = new MultiDirectedGraph();

        initGraph(graph, items, theme, darkMode, customIcons.data ?? {});
        setExportJsonData(items);

        setCurrentNodes(items.nodes);

        setGraphologyGraph(graph);
    }, [graphQuery.data, theme, darkMode, graphQuery.isError, customIcons.data]);

    if (isLoading) {
        return (
            <div className='relative h-full w-full overflow-hidden' data-testid='explore'>
                <GraphProgress loading={isLoading} />
            </div>
        );
    }

    if (isError) throw new Error();

    if (!isWebGLEnabled()) {
        return <WebGLDisabledAlert />;
    }

    /* Event Handlers */
    const handleClickNode = (id: string) => {
        setSelectedItem(id);
    };

    const handleContextMenu = (event: SigmaNodeEventPayload) => {
        setContextMenu(contextMenu === null ? { mouseX: event.event.x, mouseY: event.event.y } : null);
        setSelectedItem(event.node);
    };

    const handleCloseContextMenu = () => {
        setContextMenu(null);
    };

    return (
        <div
            className='relative h-full w-full overflow-hidden'
            data-testid='explore'
            onContextMenu={(e) => e.preventDefault()}>
            <SigmaChart
                graph={graphologyGraph}
                onClickNode={handleClickNode}
                handleContextMenu={handleContextMenu}
                showNodeLabels={showNodeLabels}
                showEdgeLabels={showEdgeLabels}
                ref={sigmaChartRef}
            />

            <div className='absolute top-0 h-full p-4 flex gap-2 justify-between flex-col pointer-events-none'>
                <ExploreSearch />
                <div className='flex gap-1 pointer-events-auto' ref={currentSearchAnchorElement}>
                    <GraphButtons
                        onExportJson={() => {
                            exportToJson(exportJsonData);
                        }}
                        onReset={() => {
                            sigmaChartRef.current?.resetCamera();
                        }}
                        onRunSequentialLayout={() => {
                            dispatch(setExploreLayout('sequential'));
                            sigmaChartRef.current?.runSequentialLayout();
                        }}
                        onRunStandardLayout={() => {
                            dispatch(setExploreLayout('standard'));
                            sigmaChartRef.current?.runStandardLayout();
                        }}
                        onSearchCurrentResults={() => {
                            toggleCurrentSearch();
                        }}
                        onToggleAllLabels={() => {
                            if (!showNodeLabels || !showEdgeLabels) {
                                setShowNodeLabels(true);
                                setShowEdgeLabels(true);
                            } else {
                                setShowNodeLabels(false);
                                setShowEdgeLabels(false);
                            }
                        }}
                        onToggleNodeLabels={() => {
                            setShowNodeLabels((prev) => !prev);
                        }}
                        onToggleEdgeLabels={() => {
                            setShowEdgeLabels((prev) => !prev);
                        }}
                        showNodeLabels={showNodeLabels}
                        showEdgeLabels={showEdgeLabels}
                        isCurrentSearchOpen={false}
                        isJsonExportDisabled={isEmpty(exportJsonData)}
                    />
                </div>
                <Popper
                    open={currentSearchOpen}
                    anchorEl={currentSearchAnchorElement.current}
                    placement='top'
                    disablePortal
                    className='w-[90%] z-[1]'>
                    <div className='pointer-events-auto' data-testid='explore_graph-controls'>
                        <SearchCurrentNodes
                            sx={{ padding: 1, marginBottom: 1 }}
                            currentNodes={currentNodes || {}}
                            onSelect={(node) => {
                                handleClickNode?.(node.id);
                                sigmaChartRef?.current?.zoomTo(node.id);
                                toggleCurrentSearch?.();
                            }}
                            onClose={toggleCurrentSearch}
                        />
                    </div>
                </Popper>
            </div>
            <GraphItemInformationPanel />
            <ContextMenu contextMenu={contextMenu} handleClose={handleCloseContextMenu} />
            <GraphProgress loading={graphQuery.isLoading} />
            <NoDataDialogWithLinks open={!graphHasData} />
        </div>
    );
};

export default GraphView;<|MERGE_RESOLUTION|>--- conflicted
+++ resolved
@@ -47,16 +47,11 @@
 
 const GraphView: FC = () => {
     /* Hooks */
+    const dispatch = useAppDispatch();
     const theme = useTheme();
 
     const graphQuery = useSigmaExploreGraph();
-<<<<<<< HEAD
-    const dispatch = useAppDispatch();
-
-    const { data, isLoading, isError } = useAvailableEnvironments();
-=======
     const { data: graphHasData, isLoading, isError } = useGraphHasData();
->>>>>>> ab002574
     const { setSelectedItem } = useExploreSelectedItem();
 
     const darkMode = useAppSelector((state) => state.global.view.darkMode);
