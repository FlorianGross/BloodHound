--- conflicted
+++ resolved
@@ -15,11 +15,7 @@
 // SPDX-License-Identifier: Apache-2.0
 
 import { useRegisterEvents, useSetSettings, useSigma } from '@react-sigma/core';
-<<<<<<< HEAD
-import { setSelectedEdge, useExploreParams } from 'bh-shared-ui';
-=======
-import { useExploreSelectedItem } from 'bh-shared-ui';
->>>>>>> 8b275d8b
+import { useExploreParams, useExploreSelectedItem } from 'bh-shared-ui';
 import { AbstractGraph, Attributes } from 'graphology-types';
 import { forwardRef, useCallback, useEffect, useImperativeHandle, useRef, useState } from 'react';
 import { SigmaNodeEventPayload } from 'sigma/sigma';
@@ -57,14 +53,8 @@
     }: GraphEventProps,
     ref
 ) {
-<<<<<<< HEAD
-    const dispatch = useAppDispatch();
-    const selectedEdge = useAppSelector((state) => state.edgeinfo.selectedEdge);
-    const selectedNode = useAppSelector((state) => state.entityinfo.selectedNode);
     const { exploreLayout } = useExploreParams();
-=======
     const { selectedItem } = useExploreSelectedItem();
->>>>>>> 8b275d8b
 
     const sigma = useSigma();
     const registerEvents = useRegisterEvents();
