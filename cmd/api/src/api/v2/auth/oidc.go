--- conflicted
+++ resolved
@@ -162,19 +162,11 @@
 		// SSO misconfiguration scenario
 		api.RedirectToLoginURL(response, request, "Your SSO Connection failed, please contact your Administrator")
 	} else if state, err := config.GenerateRandomBase64String(77); err != nil {
-<<<<<<< HEAD
-		log.Warnf("[OIDC] Failed to generate state: %v", err)
-		// Technical issues scenario
-		api.RedirectToLoginURL(response, request, "We’re having trouble connecting. Please check your internet and try again.")
-	} else if provider, err := oidc.NewProvider(request.Context(), ssoProvider.OIDCProvider.Issuer); err != nil {
-		log.Warnf("[OIDC] Failed to create OIDC provider: %v", err)
-=======
 		slog.WarnContext(request.Context(), fmt.Sprintf("[OIDC] Failed to generate state: %v", err))
 		// Technical issues scenario
-		api.RedirectToLoginURL(response, request, "We’re having trouble connecting. Please check your internet and try again.")
+		api.RedirectToLoginURL(response, request, "We're having trouble connecting. Please check your internet and try again.")
 	} else if provider, err := oidc.NewProvider(request.Context(), ssoProvider.OIDCProvider.Issuer); err != nil {
 		slog.WarnContext(request.Context(), fmt.Sprintf("[OIDC] Failed to create OIDC provider: %v", err))
->>>>>>> 92cbc00d
 		// SSO misconfiguration or technical issue
 		// Treat this as a misconfiguration scenario
 		api.RedirectToLoginURL(response, request, "Your SSO Connection failed, please contact your Administrator")
@@ -216,72 +208,37 @@
 	if ssoProvider.OIDCProvider == nil {
 		// SSO misconfiguration scenario
 		api.RedirectToLoginURL(response, request, "Your SSO Connection failed, please contact your Administrator")
-<<<<<<< HEAD
 	} else if code == "" {
-		log.Warnf("[OIDC] auth code is missing")
-		api.RedirectToLoginURL(response, request, "We’re having trouble connecting. Please check your internet and try again.")
+		slog.WarnContext(request.Context(), "[OIDC] auth code is missing")
+		api.RedirectToLoginURL(response, request, "We're having trouble connecting. Please check your internet and try again.")
+		// Missing authorization code implies a credentials or form issue
 	} else if state == "" {
-		log.Warnf("[OIDC] state parameter is missing")
+		slog.WarnContext(request.Context(), "[OIDC] state parameter is missing")
 		// Missing state parameter - treat as technical issue
-		api.RedirectToLoginURL(response, request, "We’re having trouble connecting. Please check your internet and try again.")
-	} else if pkceVerifier, err := request.Cookie(api.AuthPKCECookieName); err != nil {
-		log.Warnf("[OIDC] pkce cookie is missing")
-		// Missing PKCE verifier - likely a technical or config issue
-		api.RedirectToLoginURL(response, request, "We’re having trouble connecting. Please check your internet and try again.")
-	} else if stateCookie, err := request.Cookie(api.AuthStateCookieName); err != nil || stateCookie.Value != state {
-		log.Warnf(fmt.Sprintf("[OIDC] state cookie does not match %v", err))
-		// Invalid state - treat as technical issue or misconfiguration
-		api.RedirectToLoginURL(response, request, "We’re having trouble connecting. Please check your internet and try again.")
-	} else if provider, err := oidc.NewProvider(request.Context(), ssoProvider.OIDCProvider.Issuer); err != nil {
-		log.Warnf("[OIDC] Failed to create OIDC provider: %v", err)
-		// SSO misconfiguration scenario
-		api.RedirectToLoginURL(response, request, "Your SSO Connection failed, please contact your Administrator")
-	} else if claims, err := getOIDCClaims(request.Context(), provider, ssoProvider, pkceVerifier, code); err != nil {
-		log.Warnf("[OIDC] %v", err)
-		api.RedirectToLoginURL(response, request, "Your SSO was unable to authenticate your user, please contact your Administrator")
-	} else if email, err := getEmailFromOIDCClaims(claims); errors.Is(err, ErrEmailMissing) { // Note email claims are not always present so we will check different claim keys for possible email
-		log.Warnf("[OIDC] Claims did not contain any valid email address")
-=======
-	} else if len(code) == 0 {
-		// Don't want to log state but do want to know if state was present
-		hasState := queryParams.Has(api.QueryParameterState)
-		queryParams.Del(api.QueryParameterState)
-		slog.WarnContext(request.Context(), fmt.Sprintf("[OIDC] auth code is missing, has state %t %+v", hasState, queryParams))
-		// Missing authorization code implies a credentials or form issue
-		// Not explicitly covered, treat as technical issue
-		api.RedirectToLoginURL(response, request, "We’re having trouble connecting. Please check your internet and try again.")
+		api.RedirectToLoginURL(response, request, "We're having trouble connecting. Please check your internet and try again.")
 	} else if pkceVerifier, err := request.Cookie(api.AuthPKCECookieName); err != nil {
 		slog.WarnContext(request.Context(), "[OIDC] pkce cookie is missing")
 		// Missing PKCE verifier - likely a technical or config issue
-		api.RedirectToLoginURL(response, request, "We’re having trouble connecting. Please check your internet and try again.")
-	} else if len(state) == 0 {
-		slog.WarnContext(request.Context(), "[OIDC] state parameter is missing")
-		// Missing state parameter - treat as technical issue
-		api.RedirectToLoginURL(response, request, "We’re having trouble connecting. Please check your internet and try again.")
-	} else if stateCookie, err := request.Cookie(api.AuthStateCookieName); err != nil || stateCookie.Value != state[0] {
+		api.RedirectToLoginURL(response, request, "We're having trouble connecting. Please check your internet and try again.")
+	} else if stateCookie, err := request.Cookie(api.AuthStateCookieName); err != nil || stateCookie.Value != state {
 		slog.WarnContext(request.Context(), fmt.Sprintf("[OIDC] state cookie does not match %v", err))
 		// Invalid state - treat as technical issue or misconfiguration
-		api.RedirectToLoginURL(response, request, "We’re having trouble connecting. Please check your internet and try again.")
+		api.RedirectToLoginURL(response, request, "We're having trouble connecting. Please check your internet and try again.")
 	} else if provider, err := oidc.NewProvider(request.Context(), ssoProvider.OIDCProvider.Issuer); err != nil {
 		slog.WarnContext(request.Context(), fmt.Sprintf("[OIDC] Failed to create OIDC provider: %v", err))
 		// SSO misconfiguration scenario
 		api.RedirectToLoginURL(response, request, "Your SSO Connection failed, please contact your Administrator")
-	} else if claims, err := getOIDCClaims(request.Context(), provider, ssoProvider, pkceVerifier, code[0]); err != nil {
+	} else if claims, err := getOIDCClaims(request.Context(), provider, ssoProvider, pkceVerifier, code); err != nil {
 		slog.WarnContext(request.Context(), fmt.Sprintf("[OIDC] %v", err))
 		api.RedirectToLoginURL(response, request, "Your SSO was unable to authenticate your user, please contact your Administrator")
 	} else if email, err := getEmailFromOIDCClaims(claims); errors.Is(err, ErrEmailMissing) { // Note email claims are not always present so we will check different claim keys for possible email
 		slog.WarnContext(request.Context(), "[OIDC] Claims did not contain any valid email address")
->>>>>>> 92cbc00d
 		api.RedirectToLoginURL(response, request, "Your SSO was unable to authenticate your user, please contact your Administrator")
 	} else {
 		if ssoProvider.Config.AutoProvision.Enabled {
 			if err := jitOIDCUserCreation(request.Context(), ssoProvider, email, claims, s.db); err != nil {
 				// It is safe to let this request drop into the CreateSSOSession function below to ensure proper audit logging
-<<<<<<< HEAD
-				log.Warnf("[OIDC] Error during JIT User Creation: %v", err)
-=======
 				slog.WarnContext(request.Context(), fmt.Sprintf("[OIDC] Error during JIT User Creation: %v", err))
->>>>>>> 92cbc00d
 			}
 		}
 
