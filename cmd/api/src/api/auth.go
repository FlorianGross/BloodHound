--- conflicted
+++ resolved
@@ -358,11 +358,7 @@
 
 	// Generate commit ID for audit logging
 	if commitID, err = uuid.NewV4(); err != nil {
-<<<<<<< HEAD
-		log.Warnf("[SSO] Error generating commit ID for login: %s", err)
-=======
 		slog.WarnContext(request.Context(), fmt.Sprintf("[SSO] Error generating commit ID for login: %s", err))
->>>>>>> 92cbc00d
 		RedirectToLoginURL(response, request, "We’re having trouble connecting. Please check your internet and try again.")
 		return
 	}
@@ -378,11 +374,7 @@
 	if user, err = s.db.LookupUser(requestCtx, principalNameOrEmail); err != nil {
 		auditLogFields["error"] = err
 		if !errors.Is(err, database.ErrNotFound) {
-<<<<<<< HEAD
-			log.Warnf("[SSO] Error looking up user: %v", err)
-=======
 			slog.WarnContext(request.Context(), fmt.Sprintf("[SSO] Error looking up user: %v", err))
->>>>>>> 92cbc00d
 			RedirectToLoginURL(response, request, "We’re having trouble connecting. Please check your internet and try again.")
 		} else {
 			RedirectToLoginURL(response, request, "Your user is not allowed, please contact your Administrator")
@@ -400,11 +392,7 @@
 				response.Header().Add(headers.Location.String(), locationURL.String())
 				response.WriteHeader(http.StatusFound)
 			} else {
-<<<<<<< HEAD
-				log.Warnf("[SSO] session creation failure %v", err)
-=======
 				slog.WarnContext(request.Context(), fmt.Sprintf("[SSO] session creation failure %v", err))
->>>>>>> 92cbc00d
 				RedirectToLoginURL(response, request, "We’re having trouble connecting. Please check your internet and try again.")
 			}
 		} else {
