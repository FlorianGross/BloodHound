--- conflicted
+++ resolved
@@ -18,10 +18,6 @@
 ALTER TABLE ingest_tasks
 DROP COLUMN IF EXISTS is_generic;
 
-<<<<<<< HEAD
- -- Add Tier Management Parameter
-INSERT INTO parameters (key, name, description, value, created_at, updated_at) VALUES ('analysis.tiering', 'Multi-Tier Analysis Configuration', 'This configuration parameter determines the limits of tiering with respect to analysis', '{"tier_limit": 1, "label_limit": 0, "multi_tier_analysis_enabled": false}', current_timestamp, current_timestamp) ON CONFLICT DO NOTHING;
-=======
 -- create explore_table_view feature flag, disable it, and make it non user-updatable.
 INSERT INTO feature_flags (created_at, updated_at, key, name, description, enabled, user_updatable)
 VALUES (current_timestamp,
@@ -32,4 +28,6 @@
         false,
         false)
 ON CONFLICT DO NOTHING;
->>>>>>> c14b3a1d
+
+ -- Add Tier Management Parameter
+INSERT INTO parameters (key, name, description, value, created_at, updated_at) VALUES ('analysis.tiering', 'Multi-Tier Analysis Configuration', 'This configuration parameter determines the limits of tiering with respect to analysis', '{"tier_limit": 1, "label_limit": 0, "multi_tier_analysis_enabled": false}', current_timestamp, current_timestamp) ON CONFLICT DO NOTHING;