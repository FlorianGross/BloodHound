--- conflicted
+++ resolved
@@ -82,36 +82,6 @@
         return () => window.removeEventListener('resize', updateHeightScalar);
     }, []);
 
-<<<<<<< HEAD
-    const handleDeleteSelector = useCallback(
-        async (response: boolean) => {
-            if (response === false) {
-                setDeleteDialogOpen(false);
-            } else {
-                try {
-                    if (!tagId || !selectorId)
-                        throw new Error(`Missing required entity IDs; tagId: ${tagId} , selectorId: ${selectorId}`);
-
-                    await deleteSelectorMutation.mutateAsync({ tagId, selectorId });
-
-                    navigate(`/tier-management/details/${getTagUrlValue(labelId)}/${tagId}`);
-                } catch (error) {
-                    handleError(error, 'deleting', addNotification);
-                }
-            }
-        },
-        [tagId, labelId, selectorId, navigate, deleteSelectorMutation, addNotification]
-    );
-=======
-    const selectorQuery = useQuery({
-        queryKey: ['tier-management', 'tags', tagId, 'selectors', selectorId],
-        queryFn: async () => {
-            const response = await apiClient.getAssetGroupTagSelector(tagId, selectorId);
-            return response.data.data['selector'];
-        },
-        enabled: selectorId !== '',
-    });
-
     const handleDeleteSelector = useCallback(async () => {
         try {
             if (!tagId || !selectorId)
@@ -119,7 +89,7 @@
 
             await deleteSelectorMutation.mutateAsync({ tagId, selectorId });
 
-            navigate(`/tier-management/details/tags/${tagId}`);
+            navigate(`/tier-management/details/${getTagUrlValue(labelId)}/${tagId}`);
         } catch (error) {
             handleError(error, 'deleting', addNotification);
         }
@@ -128,7 +98,6 @@
     }, [tagId, selectorId, navigate, deleteSelectorMutation, addNotification]);
 
     const handleCancel = useCallback(() => setDeleteDialogOpen(false), []);
->>>>>>> 4f51a3a0
 
     if (selectorQuery.isLoading) return <Skeleton />;
     if (selectorQuery.isError) return <div>There was an error fetching the selector data</div>;
