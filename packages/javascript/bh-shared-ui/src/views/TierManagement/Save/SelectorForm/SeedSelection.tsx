// Copyright 2025 Specter Ops, Inc.
//
// Licensed under the Apache License, Version 2.0
// you may not use this file except in compliance with the License.
// You may obtain a copy of the License at
//
//     http://www.apache.org/licenses/LICENSE-2.0
//
// Unless required by applicable law or agreed to in writing, software
// distributed under the License is distributed on an "AS IS" BASIS,
// WITHOUT WARRANTIES OR CONDITIONS OF ANY KIND, either express or implied.
// See the License for the specific language governing permissions and
// limitations under the License.
//
// SPDX-License-Identifier: Apache-2.0

import { Button, Card, CardContent, CardHeader, Input, Skeleton } from '@bloodhoundenterprise/doodleui';
import { createBrowserHistory } from 'history';
import { SeedTypeCypher, SeedTypeObjectId } from 'js-client-library';
import { RequestOptions } from 'js-client-library/dist/requests';
import { FC, useCallback, useContext, useEffect, useRef, useState } from 'react';
import { SubmitHandler, useFormContext } from 'react-hook-form';
import { useMutation, useQueryClient } from 'react-query';
import { useNavigate, useParams } from 'react-router-dom';
import { AssetGroupSelectorObjectSelect, DeleteConfirmationDialog } from '../../../../components';
import VirtualizedNodeList from '../../../../components/VirtualizedNodeList';
import { useNotifications } from '../../../../providers';
import { apiClient, cn } from '../../../../utils';
import { Cypher } from '../../Cypher/Cypher';
import { getTagUrlValue } from '../../utils';
import DeleteSelectorButton from './DeleteSelectorButton';
import SelectorFormContext from './SelectorFormContext';
import { DeleteSelectorParams, SelectorFormInputs } from './types';
import { handleError } from './utils';

const deleteSelector = async (ids: DeleteSelectorParams, options?: RequestOptions) =>
    await apiClient.deleteAssetGroupTagSelector(ids.tagId, ids.selectorId, options).then((res) => res.data.data);

const useDeleteSelector = (tagId: string | number | undefined) => {
    const queryClient = useQueryClient();
    return useMutation(deleteSelector, {
        onSettled: () => {
            queryClient.invalidateQueries(['tier-management', 'tags', tagId, 'selectors']);
        },
    });
};

const getListScalar = (windoHeight: number) => {
    if (windoHeight > 1080) return 18;
    if (1080 >= windoHeight && windoHeight > 900) return 14;
    if (900 >= windoHeight) return 10;
    return 8;
};

const SeedSelection: FC<{
    onSubmit: SubmitHandler<SelectorFormInputs>;
}> = ({ onSubmit }) => {
    const { tierId = '', labelId, selectorId = '' } = useParams();
    const tagId = labelId === undefined ? tierId : labelId;

    const { seeds, setSeeds, results, setResults, selectorType, selectorQuery } = useContext(SelectorFormContext);

    const [deleteDialogOpen, setDeleteDialogOpen] = useState(false);

    const { handleSubmit, register } = useFormContext<SelectorFormInputs>();

    const history = createBrowserHistory();
    const navigate = useNavigate();

    const { addNotification } = useNotifications();

    const deleteSelectorMutation = useDeleteSelector(tagId);

    const heightScalar = useRef(getListScalar(window.innerHeight));

    useEffect(() => {
        const updateHeightScalar = () => {
            heightScalar.current = getListScalar(window.innerHeight);
        };

        window.addEventListener('resize', updateHeightScalar);
        return () => window.removeEventListener('resize', updateHeightScalar);
    }, []);

    const handleDeleteSelector = useCallback(async () => {
        try {
            if (!tagId || !selectorId)
                throw new Error(`Missing required entity IDs; tagId: ${tagId} , selectorId: ${selectorId}`);

            await deleteSelectorMutation.mutateAsync({ tagId, selectorId });

            navigate(`/tier-management/details/${getTagUrlValue(labelId)}/${tagId}`);
        } catch (error) {
            handleError(error, 'deleting', addNotification);
        }

        setDeleteDialogOpen(false);
<<<<<<< HEAD
    }, [tagId, labelId, selectorId, navigate, deleteSelectorMutation, addNotification]);
=======
    }, [tagId, selectorId, navigate, deleteSelectorMutation, addNotification]);
>>>>>>> d8d2d585

    const handleCancel = useCallback(() => setDeleteDialogOpen(false), []);

    if (selectorQuery.isLoading) return <Skeleton />;
    if (selectorQuery.isError) return <div>There was an error fetching the selector data</div>;

    return (
        <>
            <div className='grow'>
                <div className='flex justify-center'>
                    <div
                        className={cn('w-full max-w-[60rem]', {
                            'max-w-[42rem] max-md:w-96 max-lg:w-[28rem] max-xl:w-[36rem]':
                                selectorType === SeedTypeObjectId,
                        })}>
                        <Input {...register('seeds', { value: seeds })} className='hidden w-0' />
                        {selectorType === SeedTypeObjectId ? (
                            <AssetGroupSelectorObjectSelect
                                seeds={seeds.filter((seed) => {
                                    return seed.type === SeedTypeObjectId;
                                })}
                            />
                        ) : (
                            <Cypher
                                preview={false}
                                setSeedPreviewResults={setResults}
                                setSeeds={setSeeds}
                                initialInput={
                                    seeds.length > 0 && seeds[0].type === SeedTypeCypher ? seeds[0].value : ''
                                }
                            />
                        )}
                        <div className={cn('flex justify-end gap-6 mt-6 w-full')}>
                            <DeleteSelectorButton
                                selectorId={selectorId}
                                selectorData={selectorQuery.data}
                                onClick={() => {
                                    setDeleteDialogOpen(true);
                                }}
                            />
                            <Button variant={'secondary'} onClick={history.back}>
                                Cancel
                            </Button>
                            <Button variant={'primary'} onClick={handleSubmit(onSubmit)}>
                                Save
                            </Button>
                        </div>
                    </div>
                </div>
            </div>
            <Card className='max-h-full min-w-[27rem]'>
                <CardHeader className='pl-6 first:py-6 text-xl font-bold'>Sample Results</CardHeader>
                <CardContent className='pl-4'>
                    <div className='font-bold pl-2 mb-2'>
                        <span>Type</span>
                        <span className='ml-8'>Object Name</span>
                    </div>
                    <VirtualizedNodeList
                        nodes={results ? results : []}
                        itemSize={46}
                        heightScalar={heightScalar.current}
                    />
                </CardContent>
            </Card>
            <DeleteConfirmationDialog
                open={deleteDialogOpen}
                itemName={selectorQuery.data?.name || 'Selector'}
                itemType='selector'
                onConfirm={handleDeleteSelector}
                onCancel={handleCancel}
            />
        </>
    );
};

export default SeedSelection;<|MERGE_RESOLUTION|>--- conflicted
+++ resolved
@@ -95,11 +95,7 @@
         }
 
         setDeleteDialogOpen(false);
-<<<<<<< HEAD
-    }, [tagId, labelId, selectorId, navigate, deleteSelectorMutation, addNotification]);
-=======
     }, [tagId, selectorId, navigate, deleteSelectorMutation, addNotification]);
->>>>>>> d8d2d585
 
     const handleCancel = useCallback(() => setDeleteDialogOpen(false), []);
 
