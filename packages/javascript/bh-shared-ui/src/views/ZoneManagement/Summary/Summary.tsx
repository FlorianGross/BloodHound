// Copyright 2025 Specter Ops, Inc.
//
// Licensed under the Apache License, Version 2.0
// you may not use this file except in compliance with the License.
// You may obtain a copy of the License at
//
//     http://www.apache.org/licenses/LICENSE-2.0
//
// Unless required by applicable law or agreed to in writing, software
// distributed under the License is distributed on an "AS IS" BASIS,
// WITHOUT WARRANTIES OR CONDITIONS OF ANY KIND, either express or implied.
// See the License for the specific language governing permissions and
// limitations under the License.
//
// SPDX-License-Identifier: Apache-2.0

import { Button } from '@bloodhoundenterprise/doodleui';
import { FC, useContext } from 'react';
import { UseQueryResult, useQuery } from 'react-query';
import { Link, useParams } from 'react-router-dom';
import { useHighestPrivilegeTagId } from '../../../hooks';
import { ROUTE_ZONE_MANAGEMENT_SUMMARY } from '../../../routes';
import { apiClient, useAppNavigate } from '../../../utils';
import { getSavePath } from '../Details/Details';
import { SelectedDetails } from '../Details/SelectedDetails';
import { ZoneManagementContext } from '../ZoneManagementContext';
import { getTagUrlValue } from '../utils';
import SummaryList from './SummaryList';

export const getEditButtonState = (memberId?: string, selectorsQuery?: UseQueryResult, tagsQuery?: UseQueryResult) => {
    return (
        !!memberId ||
        (selectorsQuery?.isLoading && tagsQuery?.isLoading) ||
        (selectorsQuery?.isError && tagsQuery?.isError)
    );
};

const Summary: FC = () => {
    const navigate = useAppNavigate();
    const topTagId = useHighestPrivilegeTagId()?.toString();
    const { tierId = topTagId, labelId, selectorId, memberId } = useParams();
    const tagId = labelId === undefined ? tierId : labelId;

    const context = useContext(ZoneManagementContext);
    if (!context) {
        throw new Error('Details must be used within a ZoneManagementContext.Provider');
    }
    const { InfoHeader } = context;

    const tagsQuery = useQuery({
        queryKey: ['zone-management', 'tags'],
        queryFn: async () => {
            return apiClient.getAssetGroupTags({ params: { counts: true } }).then((res) => {
                return res.data.data['tags'];
            });
        },
    });

    const selectorsQuery = useQuery({
        queryKey: ['zone-management', 'tags', tagId, 'selectors'],
        queryFn: async () => {
            if (!tagId) return [];
            return apiClient.getAssetGroupTagSelectors(tagId, { params: { counts: true } }).then((res) => {
                return res.data.data['selectors'];
            });
        },
    });

    const showEditButton = !getEditButtonState(memberId, selectorsQuery, tagsQuery);

    return (
        <div>
            <div className='flex mt-6 gap-8'>
                <InfoHeader />
                <div className='basis-1/3'>
                    {showEditButton && (
                        <Button asChild variant={'secondary'} disabled={showEditButton}>
<<<<<<< HEAD
                            <Link to={getSavePath(tierId?.toString(), labelId, selectorId)}>Edit</Link>
=======
                            <Link
                                data-testid='zone-management_edit-button'
                                to={getSavePath(tierId, labelId, selectorId)}>
                                Edit
                            </Link>
>>>>>>> 298a7484
                        </Button>
                    )}
                </div>
            </div>
            <div className='flex gap-8 mt-6 w-full'>
                <div className='flex-1'>
                    <SummaryList
                        title={labelId ? 'Labels' : 'Tiers'}
                        listQuery={tagsQuery}
                        selected={tagId as string}
                        onSelect={(id) => {
                            navigate(
                                `/zone-management/${ROUTE_ZONE_MANAGEMENT_SUMMARY}/${getTagUrlValue(labelId)}/${id}`
                            );
                        }}
                    />
                </div>
                <div className='basis-1/3'>
                    <SelectedDetails />
                </div>
            </div>
        </div>
    );
};

export default Summary;<|MERGE_RESOLUTION|>--- conflicted
+++ resolved
@@ -75,15 +75,11 @@
                 <div className='basis-1/3'>
                     {showEditButton && (
                         <Button asChild variant={'secondary'} disabled={showEditButton}>
-<<<<<<< HEAD
-                            <Link to={getSavePath(tierId?.toString(), labelId, selectorId)}>Edit</Link>
-=======
                             <Link
                                 data-testid='zone-management_edit-button'
                                 to={getSavePath(tierId, labelId, selectorId)}>
                                 Edit
                             </Link>
->>>>>>> 298a7484
                         </Button>
                     )}
                 </div>
