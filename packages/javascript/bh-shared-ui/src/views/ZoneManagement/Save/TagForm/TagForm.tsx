--- conflicted
+++ resolved
@@ -40,15 +40,12 @@
 import { Location, useLocation, useParams } from 'react-router-dom';
 import DeleteConfirmationDialog from '../../../../components/DeleteConfirmationDialog';
 import { usePrivilegeZoneAnalysis } from '../../../../hooks';
-<<<<<<< HEAD
-=======
 import {
     useAssetGroupTagInfo,
     useCreateAssetGroupTag,
     useDeleteAssetGroupTag,
     usePatchAssetGroupTag,
 } from '../../../../hooks/useAssetGroupTags';
->>>>>>> 5e5fc46c
 import {
     useAssetGroupTags,
     useHighestPrivilegeTagId,
@@ -108,21 +105,10 @@
     const [toggleEnabled, setToggleEnabled] = useState<boolean | undefined>(
         tagQuery.data?.analysis_enabled || undefined
     );
-<<<<<<< HEAD
-    const showAnalysisToggle = privilegeZoneAnalysisEnabled && tierId !== topTagId?.toString();
 
     const { TierList, SalesMessage } = useContext(ZoneManagementContext);
-
-=======
-
-    const { TierList, SalesMessage } = useContext(ZoneManagementContext);
-
-    const topTagId = useHighestPrivilegeTagId();
-    const ownedId = useOwnedTagId();
-
     const showAnalysisToggle = privilegeZoneAnalysisEnabled && tierId !== topTagId?.toString() && tierId !== '';
 
->>>>>>> 5e5fc46c
     const {
         register,
         handleSubmit,
