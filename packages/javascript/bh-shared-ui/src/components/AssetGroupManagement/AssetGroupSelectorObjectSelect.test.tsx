// Copyright 2025 Specter Ops, Inc.
//
// Licensed under the Apache License, Version 2.0
// you may not use this file except in compliance with the License.
// You may obtain a copy of the License at
//
//     http://www.apache.org/licenses/LICENSE-2.0
//
// Unless required by applicable law or agreed to in writing, software
// distributed under the License is distributed on an "AS IS" BASIS,
// WITHOUT WARRANTIES OR CONDITIONS OF ANY KIND, either express or implied.
// See the License for the specific language governing permissions and
// limitations under the License.
//
// SPDX-License-Identifier: Apache-2.0

import userEvent from '@testing-library/user-event';
import { SeedTypeObjectId } from 'js-client-library';
import { rest } from 'msw';
import { setupServer } from 'msw/node';
import { act, render, screen, waitFor } from '../../test-utils';
import SelectorFormContext, { initialValue } from '../../views/TierManagement/Save/SelectorForm/SelectorFormContext';
import AssetGroupSelectorObjectSelect from './AssetGroupSelectorObjectSelect';

const testNodes = [
    {
        name: 'foo',
        objectid: '2',
        type: 'User',
    },
];
const testSearchResults = {
    data: testNodes,
};

const server = setupServer(
    rest.get(`/api/v2/search`, (_, res, ctx) => {
        return res(ctx.json(testSearchResults));
    }),
    rest.post(`/api/v2/asset-group-tags/preview-selectors`, (_, res, ctx) => {
        return res(ctx.json({ data: { members: testNodes } }));
    }),
    rest.post(`/api/v2/graphs/cypher`, (_, res, ctx) => {
        return res(ctx.json({ data: { nodes: testNodes } }));
    })
);

beforeAll(() => server.listen());
afterEach(() => server.resetHandlers());
afterAll(() => server.close());

describe('AssetGroupSelectorObjectSelect', () => {
    const user = userEvent.setup();
    const seeds = [
        {
            value: '1',
            type: SeedTypeObjectId,
            selector_id: 1,
        },
    ];

    const setSeeds = vi.fn();

    const server = setupServer(
        rest.get(`/api/v2/search`, (_, res, ctx) => {
            return res(ctx.json(testSearchResults));
        }),
        rest.get(`/api/v2/customnode`, async (req, res, ctx) => {
            return res(
                ctx.json({
                    data: {},
                })
            );
        })
    );
    beforeAll(() => server.listen());
    afterEach(() => {
        server.resetHandlers();
    });
    afterAll(() => server.close());

    beforeEach(async () => {
        await act(async () => {
            render(
                <SelectorFormContext.Provider value={initialValue}>
                    <AssetGroupSelectorObjectSelect seeds={seeds} />
                </SelectorFormContext.Provider>
            );
        });
    });

    it('should render', async () => {
        expect(await screen.findByTestId('explore_search_input-search')).toBeInTheDocument();
        expect(screen.getByText('Object Selector')).toBeInTheDocument();
        expect(screen.getByText('Use the input field to add objects to the list')).toBeInTheDocument();
    });

    it('invokes setSeeds when a current seed is deleted', async () => {
        const deleteBtn = await screen.findByText('trash-can');

        await user.click(deleteBtn);

        waitFor(() => {
            expect(setSeeds).toHaveBeenCalledWith([]);
        });
    });

<<<<<<< HEAD
    it.skip('invokes setSeeds when a new seed is selected', async () => {
=======
    it('invokes setSeeds when a new seed is selected', async () => {
        server.listen();

>>>>>>> 4f51a3a0
        await screen.findByTestId('explore_search_input-search');

        const input = screen.getByLabelText('Search Objects To Add');

        user.type(input, 'foo');

        const options = await screen.findAllByRole('option');

        await user.click(options[0]);

        expect(await screen.findByText('user')).toBeInTheDocument();
        expect(await screen.findByText('foo')).toBeInTheDocument();

        waitFor(() => {
            expect(setSeeds).toHaveBeenCalledWith([...seeds, { type: SeedTypeObjectId, value: '2' }]);
        });
    });
});<|MERGE_RESOLUTION|>--- conflicted
+++ resolved
@@ -105,13 +105,7 @@
         });
     });
 
-<<<<<<< HEAD
     it.skip('invokes setSeeds when a new seed is selected', async () => {
-=======
-    it('invokes setSeeds when a new seed is selected', async () => {
-        server.listen();
-
->>>>>>> 4f51a3a0
         await screen.findByTestId('explore_search_input-search');
 
         const input = screen.getByLabelText('Search Objects To Add');
